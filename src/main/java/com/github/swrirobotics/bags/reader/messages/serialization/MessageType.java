// *****************************************************************************
//
// Copyright (c) 2015, Southwest Research Institute® (SwRI®)
// All rights reserved.
//
// Redistribution and use in source and binary forms, with or without
// modification, are permitted provided that the following conditions are met:
//     * Redistributions of source code must retain the above copyright
//       notice, this list of conditions and the following disclaimer.
//     * Redistributions in binary form must reproduce the above copyright
//       notice, this list of conditions and the following disclaimer in the
//       documentation and/or other materials provided with the distribution.
//     * Neither the name of Southwest Research Institute® (SwRI®) nor the
//       names of its contributors may be used to endorse or promote products
//       derived from this software without specific prior written permission.
//
// THIS SOFTWARE IS PROVIDED BY THE COPYRIGHT HOLDERS AND CONTRIBUTORS "AS IS"
// AND ANY EXPRESS OR IMPLIED WARRANTIES, INCLUDING, BUT NOT LIMITED TO, THE
// IMPLIED WARRANTIES OF MERCHANTABILITY AND FITNESS FOR A PARTICULAR PURPOSE
// ARE DISCLAIMED. IN NO EVENT SHALL Southwest Research Institute® BE LIABLE 
// FOR ANY DIRECT, INDIRECT, INCIDENTAL, SPECIAL, EXEMPLARY, OR CONSEQUENTIAL 
// DAMAGES (INCLUDING, BUT NOT LIMITED TO, PROCUREMENT OF SUBSTITUTE GOODS OR 
// SERVICES; LOSS OF USE, DATA, OR PROFITS; OR BUSINESS INTERRUPTION) HOWEVER 
// CAUSED AND ON ANY THEORY OF LIABILITY, WHETHER IN CONTRACT, STRICT 
// LIABILITY, OR TORT (INCLUDING NEGLIGENCE OR OTHERWISE) ARISING IN ANY WAY 
// OUT OF THE USE OF THIS SOFTWARE, EVEN IF ADVISED OF THE POSSIBILITY OF SUCH
// DAMAGE.
//
// *****************************************************************************

package com.github.swrirobotics.bags.reader.messages.serialization;

import com.github.swrirobotics.bags.reader.exceptions.InvalidDefinitionException;
import com.github.swrirobotics.bags.reader.exceptions.UnknownMessageException;
import com.google.common.base.Joiner;
import com.google.common.base.Splitter;
import com.google.common.collect.Lists;
import com.google.common.collect.Maps;
import org.slf4j.Logger;
import org.slf4j.LoggerFactory;

import java.nio.ByteBuffer;
import java.security.MessageDigest;
import java.security.NoSuchAlgorithmException;
import java.util.Iterator;
import java.util.List;
import java.util.Map;
import java.util.regex.Matcher;
import java.util.regex.Pattern;

/**
 * Parses and deserializes complex ROS message types.
 *
 * @see <a href="http://wiki.ros.org/msg">http://wiki.ros.org/msg</a>
 */
public class MessageType implements Field {
    private String myPackage;
    private String myType;
    private String myMd5Sum;
    private String myName = null;
<<<<<<< HEAD
    /** Set this static boolean true to collect de-serialization statistics (will use a lot of memory for a file with many messages) */
    public static boolean collectStats=false; // set true to collect timing statistics; uses lots of memory for Hashmaps and creates many weak references
=======

>>>>>>> 95627e17
    private MessageCollection myMsgCollection;

    /**
     * Set this static boolean true to collect de-serialization statistics
     * (will use a lot of memory for a file with many messages)
     */
    private final static boolean COLLECT_STATS = false;
    private static final Map<String, Map<String, List<Long>>> STATS = Maps.newHashMap();

    private final List<Field> myFields = Lists.newArrayList();
    private final Map<String, Field> myFieldNameMap = Maps.newHashMap();

    private static final Logger myLogger = LoggerFactory.getLogger(MessageType.class);

    private static final Splitter LINE_SPLITTER = Splitter.on('\n').trimResults().omitEmptyStrings();
    private static final Splitter NAME_SPLITTER = Splitter.on('/').trimResults().omitEmptyStrings();

    private static final Pattern FIELD_PATTERN = Pattern.compile("^\\s*([\\w/\\[\\]]+)\\s+([\\w]+)\\s*(?:=\\s*([^\\s]+))?.*#?.*$");
    private static final Pattern ARRAY_PATTERN = Pattern.compile("^([\\w/]+)\\[(\\d*)\\]$");
    private static final Pattern STRING_CONST_PATTERN = Pattern.compile("^\\s*string\\s+\\w+\\s*=.*$");
    private static final Pattern CONST_PATTERN = Pattern.compile("^\\w+=.+$");
    private static final Pattern PRIMITIVE_PATTERN = Pattern.compile("^((bool)|(char)|(byte)|(u?int((8)|(16)|(32)|(64)))|(float((32)|(64)))|(string)|(time)|(duration)).*$");
    private static final Pattern TYPE_PATTERN = Pattern.compile("^(([\\w/]+)(?:\\s*\\[\\s*\\d*\\s*\\])?).*$");

    /**
     * Parses a message definition to create a new deserializer.
     *
     * @param definition    The definition of a single ROS message.
     * @param msgCollection A collection of other messages that this message
     *                      may depend on.
     * @throws InvalidDefinitionException If the definition cannot be parsed.
     * @throws UnknownMessageException    If this message definition refers to
     *                                    another message that is not in the message collection.
     */
    public MessageType(String definition, MessageCollection msgCollection) throws InvalidDefinitionException, UnknownMessageException {
        myMsgCollection = msgCollection;

        Iterable<String> lines = LINE_SPLITTER.split(definition);

        Iterator<String> iter = lines.iterator();
        if (!iter.hasNext()) {
            throw new InvalidDefinitionException("Message definition had no lines.");
        }

        // Figure out the type of the message first; the first line should look like:
        // MSG: std_msgs/Header
        String typeStr = iter.next();
        if (!typeStr.startsWith("MSG: ")) {
            throw new InvalidDefinitionException("Message definition did not start with \"MSG: \":\n" + typeStr);
        }
        typeStr = typeStr.replace("MSG: ", "");

        List<String> type = NAME_SPLITTER.splitToList(typeStr);
        if (type.size() != 2) {
            throw new InvalidDefinitionException("Unable to parse message type: \"" + typeStr + "\"");
        }
        myPackage = type.get(0);
        myType = type.get(1);
        myLogger.debug("Parsing message type: " + myPackage + "/" + myType);

        // Now we can get all of the fields.
        while (iter.hasNext()) {
            String line = iter.next().trim();

            if (line.isEmpty() || line.startsWith("#")) {
                // Skip empty lines and comments
                continue;
            }

            Matcher fieldMatcher = FIELD_PATTERN.matcher(line);
            if (!fieldMatcher.matches()) {
                throw new InvalidDefinitionException("Unable to parse field definition: \n" + line);
            }

            String fieldType = fieldMatcher.group(1);
            String fieldName = fieldMatcher.group(2);
            String defaultVal = null;
            if (fieldMatcher.groupCount() == 3) {
                defaultVal = fieldMatcher.group(3);
            }

            Field field = createField(fieldType, fieldName, defaultVal);
            myFields.add(field);
            myFieldNameMap.put(field.getName(), field);
        }

        try {
            myMd5Sum = calculateMd5Sum(definition);
        }
        catch (UnknownMessageException e) {
            myLogger.error("Error calculating md5sum", e);
        }
        myLogger.debug("MD5Sum: " + myMd5Sum);
    }

    /**
     * Creating a MessageType without a definition isn't allowed.
     */
    private MessageType() {

    }

    /**
     * Calculates the MD5 Sum for a message definition.  This should be identical
     * to the MD5 Sum calculated by the Python roslib tools.
     * <p>
     * The process used to calculate it is described at
     * {@see <a href="http://wiki.ros.org/ROS/Technical%20Overview#Message_serialization_and_msg_MD5_sums">http://wiki.ros.org/ROS/Technical%20Overview#Message_serialization_and_msg_MD5_sums</a>}
     * but... the description is not quite correct! Notably:
     * 1) Only leading and trailing whitespace are removed.  Whitespace within
     * a field definition is left intact.
     * 2) Non-primitive message types are replaced with the md5sum of that
     * message type.
     *
     * @param definition A ROS message definition.
     * @return That message's MD5 hash.
     * @throws UnknownMessageException If the message refers to another message
     *                                 type that we don't know about.
     */
    private String calculateMd5Sum(String definition) throws UnknownMessageException {
        List<String> rawLines = LINE_SPLITTER.splitToList(definition);
        List<String> constants = Lists.newArrayList();
        List<String> nonconstants = Lists.newArrayList();

        for (String line : rawLines) {
            // Start by removing leading & trailing whitespace
            line = line.trim();
            if (line.startsWith("MSG:")) {
                // Ignore the MSG: definition line added to connection headers
                continue;
            }
            if (!STRING_CONST_PATTERN.matcher(line).matches()) {
                // Remove comments for anything other than string constants
                line = line.replaceAll("\\s*#.*$", "");
            }

            if (line.isEmpty()) {
                // Ignore empty lines
                continue;
            }

            if (!PRIMITIVE_PATTERN.matcher(line).matches()) {
                // Here's the complex part.  For any non-primitive types, their
                // type declaration is removed and replaced with the md5sum of
                // that type.  That includes arrays; for example, all of these
                // lines:
                // Header h1
                // std_msgs/Header h2
                // Header[] headers
                // Would be replaced like so:
                // 2176decaecbce78abc3b96ef049fabed h1
                // 2176decaecbce78abc3b96ef049fabed h2
                // 2176decaecbce78abc3b96ef049fabed headers

                // If we got this far, this isn't a primitive type.  Match the
                // type at the beginning of the line...
                Matcher typeMatcher = TYPE_PATTERN.matcher(line);
                if (typeMatcher.matches()) {
                    // Group 2 is only the type, no array brackets
                    String type = typeMatcher.group(2);
                    List<String> typeParts = NAME_SPLITTER.splitToList(type);
                    MessageType mt;
                    // Try to look up the message via the package if we can,
                    // but since it's possible to specific messages without
                    // the package, we might have to just use the name.
                    if (typeParts.size() == 1) {
                        mt = myMsgCollection.getMessageType(typeParts.get(0));
                    }
                    else {
                        mt = myMsgCollection.getMessageType(typeParts.get(0), typeParts.get(1));
                    }
                    // Group 2 includes the array declaration, which should
                    // also be replaced.
                    line = line.replace(typeMatcher.group(1), mt.getMd5Sum());
                }
            }

            if (CONST_PATTERN.matcher(line).matches()) {
                // Reorder constants so they come first
                constants.add(line);
            }
            else {
                nonconstants.add(line);
            }
        }

        List<String> filteredLines = Lists.newArrayList();
        filteredLines.addAll(constants);
        filteredLines.addAll(nonconstants);
        String filteredText = Joiner.on("\n").skipNulls().join(filteredLines);

        try {
            byte[] md5sum = MessageDigest.getInstance("MD5").digest(filteredText.getBytes());
            StringBuilder builder = new StringBuilder();
            for (byte b : md5sum) {
                builder.append(Integer.toHexString((b & 0xFF) | 0x100).substring(1, 3));
            }

            return builder.toString();
        }
        catch (NoSuchAlgorithmException e) {
            myLogger.error("Unable to get MD5 algorithm.");
        }

        return "";
    }

    /**
     * Makes a deep copy of this message.  You should make a copy of a
     * MessageType every time you deserialize a new message in order to
     * ensure every individual deserializer is in a clean state.
     * This copies the MessageType's package, type, md5sum, name,
     * and all of its fields.
     *
     * @return A deep copy of this MessageType.
     */
    public MessageType copy() {
        MessageType mt = new MessageType();
        mt.myPackage = myPackage;
        mt.myType = myType;
        mt.myMd5Sum = myMd5Sum;
        mt.myMsgCollection = myMsgCollection;
        mt.myName = myName;

        for (Field field : myFields) {
            Field newField = field.copy();
            mt.myFields.add(newField);
            mt.myFieldNameMap.put(newField.getName(), newField);
        }

        return mt;
    }

    /**
     * Deserializes a message from a byte buffer.
     *
     * @param buffer Bytes that can be deserialized into this field.
     */
    @Override
    public void readMessage(ByteBuffer buffer) {
        long startTimeNs = 0;
<<<<<<< HEAD
        if(collectStats) startTimeNs=System.nanoTime();
=======
        if (COLLECT_STATS) {
            startTimeNs = System.nanoTime();
        }
>>>>>>> 95627e17
        for (Field field : myFields) {
            field.readMessage(buffer);
        }
        long finishTimeNs = System.nanoTime();
<<<<<<< HEAD
        if (collectStats) {
=======
        if (COLLECT_STATS) {
>>>>>>> 95627e17
            Map<String, List<Long>> msgTimeStats = STATS.get(myPackage);
            if (msgTimeStats == null) {
                msgTimeStats = Maps.newHashMap();
                STATS.put(myPackage, msgTimeStats);
            }
            List<Long> timeStats = msgTimeStats.get(myType);
            if (timeStats == null) {
                timeStats = Lists.newArrayList();
                msgTimeStats.put(myType, timeStats);
            }
            timeStats.add(finishTimeNs - startTimeNs);
        }
    }

    /**
     * Clears all of the values stored in this message's fields from
     * a previous deserialization.
     */
    @Override
    public void reset() {
        for (Field field : myFields) {
            field.reset();
        }
    }

    /**
     * Creates a new deserializer for a field in this message..
     *
     * @param type       The type of field to create; e. g., "gps_common/GPSStatus" or "uint32"
     * @param name       The name of the field, if it is a member within a message.
     *                   May be null for a top-level message.
     * @param defaultVal The value of the field if it is a constant expression.
     *                   Set this to null for non-constant fields.
     * @return A deserializer for a field.
     * @throws UnknownMessageException If the field's type does not match any known messages.
     */
    private Field createField(String type, String name, String defaultVal) throws UnknownMessageException {
        Matcher m = ARRAY_PATTERN.matcher(type);
        boolean isArray = m.matches();
        int arraySize = 0;

        String baseType;
        if (isArray) {
            baseType = m.group(1);
            if (!m.group(2).isEmpty()) {
                arraySize = Integer.valueOf(m.group(2));
            }
        }
        else {
            baseType = type;
        }

        Field field;
        switch (baseType) {
            case "bool":
                field = new BoolType();
                break;
            case "int8":
            case "byte":
                field = new Int8Type();
                break;
            case "uint8":
            case "char":
                field = new UInt8Type();
                break;
            case "int16":
                field = new Int16Type();
                break;
            case "uint16":
                field = new UInt16Type();
                break;
            case "int32":
                field = new Int32Type();
                break;
            case "uint32":
                field = new UInt32Type();
                break;
            case "int64":
                field = new Int64Type();
                break;
            case "uint64":
                field = new UInt64Type();
                break;
            case "float32":
                field = new Float32Type();
                break;
            case "float64":
                field = new Float64Type();
                break;
            case "string":
                field = new StringType();
                break;
            case "time":
                field = new TimeType();
                break;
            case "duration":
                field = new DurationType();
                break;
            default:
                List<String> nameParts = NAME_SPLITTER.splitToList(baseType);
                if (nameParts.size() == 1) {
                    field = myMsgCollection.getMessageType(baseType);
                }
                else {
                    field = myMsgCollection.getMessageType(nameParts.get(0), nameParts.get(1));
                }
                break;
        }

        if (isArray) {
            field = new ArrayType(field, arraySize);
        }
        field.setName(name);

        if (defaultVal != null && field instanceof PrimitiveType) {
            ((PrimitiveType) field).setDefaultValue(defaultVal);
        }

        return field;
    }

    /**
     * Returns a list containing all of the field names found in this message.
     *
     * @return
     */
    public List<String> getFieldNames() {
        return Lists.newArrayList(myFieldNameMap.keySet());
    }

    /**
     * The ROS message type without a package; for example, "String"
     *
     * @return The ROS message type of the field.
     */
    @Override
    public String getType() {
        return myType;
    }

    /**
     * The ROS package containing the message definition; for example, "std_msgs"
     *
     * @return The ROS package containing this message definition.
     */
    public String getPackage() {
        return myPackage;
    }

    /**
     * The MD5 sum of the ROS message definition; for example, "992ce8a1687cec8c8bd883ec73ca41d1"
     *
     * @return The md5 sum of the ROS message definition.
     */
    public String getMd5Sum() {
        return myMd5Sum;
    }

    /**
     * If this is a field within another ROS message, this will be the
     * name of the field. For example, this will be "status" if this
     * object represents the sensor_msgs/NavSatStatus field that is inside
     * a sensor_msgs/NavSatFix message.
     * If this object represents a top-level message and not an inner
     * field, it will be null.
     *
     * @return The name of this field if it is inside another message
     * definition or null if it is not.
     */
    @Override
    public String getName() {
        return myName;
    }

    @Override
    public void setName(String name) {
        myName = name;
    }

    /**
     * Gets the value of a field with the given name within this message.
     * <p>
     * This will be an instance of one of the classes that implements {@link Field}.
     * It could be one of the following:
     * <ul>
     * <li>It could be another {@link MessageType}, in which case you can
     * call {@link #getField(String)} to get its fields.</li>
     * <li>It could be an instance of {@link ArrayType}, in which case you can call
     * {@link ArrayType#getFields()} to get the individual fields that represent
     * its data.</li>
     * <li>It could be an instance of any of the classes that implement {@link PrimitiveType},
     * in which case you can cast it and call {@link PrimitiveType#getValue()} to get
     * the underlying data.</li>
     * </ul>
     *
     * @param <T>  The type of field that you are expecting.
     * @param name The name of the field to retrieve.
     * @return An object representing that field.
     * @throws ClassCastException If the set parameter type is not the same as the actual
     *                            field type.
     */
    @SuppressWarnings("unchecked")
    public <T extends Field> T getField(String name) {
        return (T) myFieldNameMap.get(name);
    }

    /**
     * In order to analyze deserialization performance, the
     * {@link #readMessage(ByteBuffer)} method collects information about how
     * long it takes to deserialize different message types.  This method will
     * print a list of all of the different types of messages that have been
     * read, how many have been read, and the average time to deserialize them.
<<<<<<< HEAD
     * To use printStats, set collectStats to true, 
     * since collecting statistics uses a lot memory that cannot be garbage collected.
     */
    public static void printStats() {
        if(!collectStats){
            myLogger.warn("set MessageType.collectStats=true to collect timing statistics");
=======
     * To use printStats, set COLLECT_STATS to true,
     * since collecting statistics uses a lot memory that cannot be garbage collected.
     */
    public static void printStats() {
        if (!COLLECT_STATS) {
            myLogger.warn("set MessageType.COLLECT_STATS=true to collect timing statistics");
>>>>>>> 95627e17
            return;
        }
        myLogger.info("--- Message decoding statistics ---");
        for (Map.Entry<String, Map<String, List<Long>>> pkg : STATS.entrySet()) {
            for (Map.Entry<String, List<Long>> type : pkg.getValue().entrySet()) {
                double avgTime = 0;
                for (Long time : type.getValue()) {
                    avgTime += time;
                }
                avgTime /= (double) type.getValue().size();
                myLogger.info("  Type: " + pkg.getKey() + "/" + type.getKey() +
                                      " : " + type.getValue().size() +
                                      " msgs, averaged " + avgTime +
                                      " ns per msg.");
            }
        }
    }
}<|MERGE_RESOLUTION|>--- conflicted
+++ resolved
@@ -58,12 +58,7 @@
     private String myType;
     private String myMd5Sum;
     private String myName = null;
-<<<<<<< HEAD
-    /** Set this static boolean true to collect de-serialization statistics (will use a lot of memory for a file with many messages) */
-    public static boolean collectStats=false; // set true to collect timing statistics; uses lots of memory for Hashmaps and creates many weak references
-=======
-
->>>>>>> 95627e17
+
     private MessageCollection myMsgCollection;
 
     /**
@@ -305,22 +300,14 @@
     @Override
     public void readMessage(ByteBuffer buffer) {
         long startTimeNs = 0;
-<<<<<<< HEAD
-        if(collectStats) startTimeNs=System.nanoTime();
-=======
         if (COLLECT_STATS) {
             startTimeNs = System.nanoTime();
         }
->>>>>>> 95627e17
         for (Field field : myFields) {
             field.readMessage(buffer);
         }
         long finishTimeNs = System.nanoTime();
-<<<<<<< HEAD
-        if (collectStats) {
-=======
         if (COLLECT_STATS) {
->>>>>>> 95627e17
             Map<String, List<Long>> msgTimeStats = STATS.get(myPackage);
             if (msgTimeStats == null) {
                 msgTimeStats = Maps.newHashMap();
@@ -533,21 +520,12 @@
      * long it takes to deserialize different message types.  This method will
      * print a list of all of the different types of messages that have been
      * read, how many have been read, and the average time to deserialize them.
-<<<<<<< HEAD
-     * To use printStats, set collectStats to true, 
-     * since collecting statistics uses a lot memory that cannot be garbage collected.
-     */
-    public static void printStats() {
-        if(!collectStats){
-            myLogger.warn("set MessageType.collectStats=true to collect timing statistics");
-=======
      * To use printStats, set COLLECT_STATS to true,
      * since collecting statistics uses a lot memory that cannot be garbage collected.
      */
     public static void printStats() {
         if (!COLLECT_STATS) {
             myLogger.warn("set MessageType.COLLECT_STATS=true to collect timing statistics");
->>>>>>> 95627e17
             return;
         }
         myLogger.info("--- Message decoding statistics ---");
