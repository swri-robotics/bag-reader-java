// *****************************************************************************
//
// Copyright (c) 2015, Southwest Research Institute® (SwRI®)
// All rights reserved.
//
// Redistribution and use in source and binary forms, with or without
// modification, are permitted provided that the following conditions are met:
//     * Redistributions of source code must retain the above copyright
//       notice, this list of conditions and the following disclaimer.
//     * Redistributions in binary form must reproduce the above copyright
//       notice, this list of conditions and the following disclaimer in the
//       documentation and/or other materials provided with the distribution.
//     * Neither the name of Southwest Research Institute® (SwRI®) nor the
//       names of its contributors may be used to endorse or promote products
//       derived from this software without specific prior written permission.
//
// THIS SOFTWARE IS PROVIDED BY THE COPYRIGHT HOLDERS AND CONTRIBUTORS "AS IS"
// AND ANY EXPRESS OR IMPLIED WARRANTIES, INCLUDING, BUT NOT LIMITED TO, THE
// IMPLIED WARRANTIES OF MERCHANTABILITY AND FITNESS FOR A PARTICULAR PURPOSE
// ARE DISCLAIMED. IN NO EVENT SHALL Southwest Research Institute® BE LIABLE 
// FOR ANY DIRECT, INDIRECT, INCIDENTAL, SPECIAL, EXEMPLARY, OR CONSEQUENTIAL 
// DAMAGES (INCLUDING, BUT NOT LIMITED TO, PROCUREMENT OF SUBSTITUTE GOODS OR 
// SERVICES; LOSS OF USE, DATA, OR PROFITS; OR BUSINESS INTERRUPTION) HOWEVER 
// CAUSED AND ON ANY THEORY OF LIABILITY, WHETHER IN CONTRACT, STRICT 
// LIABILITY, OR TORT (INCLUDING NEGLIGENCE OR OTHERWISE) ARISING IN ANY WAY 
// OUT OF THE USE OF THIS SOFTWARE, EVEN IF ADVISED OF THE POSSIBILITY OF SUCH
// DAMAGE.
//
// *****************************************************************************

package com.github.swrirobotics.bags.reader;

import com.github.swrirobotics.bags.reader.exceptions.BagReaderException;
import com.github.swrirobotics.bags.reader.exceptions.UnknownMessageException;
import com.github.swrirobotics.bags.reader.messages.serialization.MessageType;
import com.github.swrirobotics.bags.reader.messages.serialization.MsgIterator;
import com.github.swrirobotics.bags.reader.records.*;
import com.google.common.collect.HashMultimap;
import com.google.common.collect.Lists;
import com.google.common.collect.Maps;
import com.google.common.collect.Multimap;
import com.google.common.primitives.Ints;
import com.google.common.primitives.Longs;
import org.apache.commons.codec.digest.DigestUtils;
import org.slf4j.Logger;
import org.slf4j.LoggerFactory;

import java.io.File;
import java.io.IOException;
import java.io.Serializable;
import java.nio.ByteBuffer;
import java.nio.ByteOrder;
import java.nio.channels.FileChannel;
import java.nio.channels.ReadableByteChannel;
import java.nio.channels.SeekableByteChannel;
import java.nio.file.FileSystems;
import java.nio.file.Path;
import java.nio.file.StandardOpenOption;
import java.security.MessageDigest;
import java.sql.Timestamp;
import java.util.Collection;
import java.util.Collections;
import java.util.HashMap;
import java.util.List;
import java.util.Map;
import javax.swing.ProgressMonitor;

/**
 * Represents a bag file.  This class contains methods for reading a bag file
 * and accessing all of the different types of records that can be stored in one.
 */
public class BagFile {
    private final Path myPath;
    // We only support version 2.0 bag files at the moment.
    private static final String version = "2.0";
    private double myDurationS = 0.0;
    private Timestamp myStartTime = null;
    private Timestamp myEndTime = null;

    private BagHeader myBagHeader = null;
    private final List<Chunk> myChunks = Lists.newArrayList();
    private final List<Connection> myConnections = Lists.newArrayList();
    private final Map<Integer, Connection> myConnectionsById = Maps.newHashMap();
    private final Multimap<String, Connection> myConnectionsByTopic = HashMultimap.create();
    private final Multimap<String, Connection> myConnectionsByType = HashMultimap.create();
    private final Multimap<Integer, ChunkInfo> myChunkInfosByConnectionId = HashMultimap.create();
    private final List<MessageData> myMessages = Lists.newArrayList();
    private final List<IndexData> myIndexes = Lists.newArrayList();
    private final List<ChunkInfo> myChunkInfos = Lists.newArrayList();
    private final Map<String, List<MessageIndex>> myMessageIndexesForTopics = Maps.newHashMap();
    private Chunk myPreviousChunk = null;

    private static final Logger myLogger = LoggerFactory.getLogger(BagFile.class);

<<<<<<< HEAD
    /** An index entry for one message, which includes topic and Timestamp if available */
    public static class MessageIndex implements Comparable<MessageIndex>, Serializable {
        private static final long serialVersionUID = 0L;
=======
    /**
     * An index entry for one message, which includes topic and Timestamp if available
     */
    public static class MessageIndex implements Comparable<MessageIndex> {
>>>>>>> 95627e17
        public long fileIndex;
        public long chunkIndex;
        public String topic;
        public Timestamp timestamp;

<<<<<<< HEAD
        /** Constructs a new MessageIndex
         * 
         * @param fileIndex the index in the file
         * @param chunkIndex the index of the chunk
         * @param topic the topic of the message (needed for reading it)
         * @param timestamp the timestamp, if it available, used for sorting the index
=======
        /**
         * Constructs a new MessageIndex
         *
         * @param fileIndex  the index in the file
         * @param chunkIndex the index of the chunk
         * @param topic      the topic of the message (needed for reading it)
         * @param timestamp  the timestamp, if it available, used for sorting the index
>>>>>>> 95627e17
         */
        public MessageIndex(long fileIndex, long chunkIndex, String topic, Timestamp timestamp) {
            this.fileIndex = fileIndex;
            this.chunkIndex = chunkIndex;
<<<<<<< HEAD
            this.topic=topic;
            this.timestamp=timestamp;
        }

        /** Returns comparison of Timestamp if it is not null, otherwise by fileIndex, then chunkIndex
         * 
=======
            this.topic = topic;
            this.timestamp = timestamp;
        }

        /**
         * Returns comparison of Timestamp if it is not null, otherwise by fileIndex, then chunkIndex
         *
>>>>>>> 95627e17
         * @param o the MessageIndex to compare to
         * @return result
         */
        @Override
        public int compareTo(MessageIndex o) {
<<<<<<< HEAD
            if (timestamp == null || o.timestamp==null) {
                int result = Long.compare(fileIndex, o.fileIndex);
                if (result != 0) {
                    return result;
                } else {
                    return Long.compare(chunkIndex, o.chunkIndex);
                }
            } else {
=======
            if (timestamp == null) {
                int result = Long.compare(fileIndex, o.fileIndex);
                if (result != 0) {
                    return result;
                }
                else {
                    return Long.compare(chunkIndex, o.chunkIndex);
                }
            }
            else {
>>>>>>> 95627e17
                return timestamp.compareTo(o.timestamp);
            }
        }

        @Override
        public String toString() {
            return "MessageIndex{" + "fileIndex=" + fileIndex + ", chunkIndex=" + chunkIndex + ", topic=" + topic + ", timestamp=" + timestamp + '}';
        }

    }

    /**
     * Constructs a new BagFile that represents a bag at the given path.
     * If you create a bag file using this constructor, you should then call
     * {@link #read()} to read the bag's data into memory.
     *
     * @param filePath The path of the file to open.
     */
    public BagFile(String filePath) {
        this.myPath = FileSystems.getDefault().getPath(filePath);
    }

    /**
     * Opens a read-only SeekableByteChannel that refers to the underlying bag file.
     *
     * @return An open SeekableByteChannel.
     * @throws IOException If there is an error opening the file.
     */
    public FileChannel getChannel() throws IOException {
        return FileChannel.open(getPath(), StandardOpenOption.READ);
    }

    /**
     * Gets the path to the bag file.  This will be the same as the string that
     * was passed to {@link #BagFile(String)}.
     *
     * @return The path to the bag file.
     */
    public Path getPath() {
        return myPath;
    }

    /**
     * The version of the bag file.  Currently, this will always be 2.0.
     *
     * @return 2.0
     */
    public String getVersion() {
        return version;
    }

    /**
     * The amount of time in seconds that the bag file spans.  If the start
     * time and end time could be read, this will be the difference between
     * them; otherwise it will be 0.0.
     *
     * @return The amount of time in seconds that the bag file spans.
     */
    public double getDurationS() {
        return myDurationS;
    }

    /**
     * The earliest time of any chunk in the bag file.  This may be null if
     * the bag file had no chunks or if none of them had a start time.
     *
     * @return The bag's start time.
     */
    public Timestamp getStartTime() {
        return myStartTime;
    }

    /**
     * The latest time of any chunk in the bag file.  This may be null if
     * the bag file had no chunks or if none of them had a end time.
     *
     * @return The bag's end time.
     */
    public Timestamp getEndTime() {
        return myEndTime;
    }

    /**
     * The bag's header record.
     *
     * @return The bag's header.
     * @see <a href="http://wiki.ros.org/Bags/Format/2.0#Bag_header">http://wiki.ros.org/Bags/Format/2.0#Bag_header</a>
     */
    public BagHeader getBagHeader() {
        return myBagHeader;
    }

    /**
     * All of the chunks in the bag file.
     *
     * @return All of the chunks in the bag file.
     * @see <a href="http://wiki.ros.org/Bags/Format/2.0#Chunk">http://wiki.ros.org/Bags/Format/2.0#Chunk</a>
     */
    public List<Chunk> getChunks() {
        return myChunks;
    }

    /**
     * All of the connections in the bag file.
     *
     * @return All of the connections in the bag file.
     * @see <a href="http://wiki.ros.org/Bags/Format/2.0#Connection">http://wiki.ros.org/Bags/Format/2.0#Connection</a>
     */
    public List<Connection> getConnections() {
        return myConnections;
    }

    /**
     * Convenience method for adding a new connection; updates both the internal
     * list and id map.
     *
     * @param connection The connection to add.
     */
    private void addConnection(Connection connection) {
        myConnections.add(connection);
        myConnectionsById.put(connection.getConnectionId(), connection);
        myConnectionsByTopic.put(connection.getTopic(), connection);
        myConnectionsByType.put(connection.getType(), connection);
    }

    private void addChunkInfo(ChunkInfo chunkInfo) {
        myChunkInfos.add(chunkInfo);
        for (ChunkInfo.ChunkConnection conn : chunkInfo.getConnections()) {
            myChunkInfosByConnectionId.put(conn.getConnectionId(), chunkInfo);
        }
    }

    /**
     * All of the messages in the bag file.
     *
     * @return All of the messages in the bag file.
     * @see <a href="http://wiki.ros.org/Bags/Format/2.0#Message_data">http://wiki.ros.org/Bags/Format/2.0#Message_data</a>
     */
    public List<MessageData> getMessages() {
        return myMessages;
    }

    /**
     * All of the indexes in the bag file.
     *
     * @return All of the indexes in the bag file.
     * @see <a href="http://wiki.ros.org/Bags/Format/2.0#Index_data">http://wiki.ros.org/Bags/Format/2.0#Index_data</a>
     */
    public List<IndexData> getIndexes() {
        return myIndexes;
    }

    /**
     * All of the chunk infos in the bag file.
     *
     * @return All of the chunk infos in the bag file.
     * @see <a href="http://wiki.ros.org/Bags/Format/2.0#Chunk_info">http://wiki.ros.org/Bags/Format/2.0#Chunk_info</a>
     */
    public List<ChunkInfo> getChunkInfos() {
        return myChunkInfos;
    }

    /**
     * Finds the first connection whose MD5 sum matches the given value.  IF
     * there is no connection of that type, returns null.
     * There is no guarantee of exactly which Connection in the bag file will
     * be returned.
     *
     * @param msgMd5Sum The MD5 sum of the message type of the connection.
     * @return The first connection of that type, or null if none was found.
     */
    public Connection findFirstConnectionByMd5Sum(String msgMd5Sum) {
        for (Connection tmpConn : getConnections()) {
            if (tmpConn.getMd5sum().equals(msgMd5Sum)) {
                return tmpConn;
            }
        }

        return null;
    }

    /**
     * This is similar to {@link #forMessagesOfType(String, MessageHandler)},
     * except it will only process the messages on the first topic it finds
     * with the correct type.
     *
     * @param messageType The type of message, e.g. "sensor_msgs/NavSatFix"
     * @param handler     An object that will process that message.
     * @throws BagReaderException If there is an error reading the bag.
     */
    public void forFirstTopicWithMessagesOfType(String messageType, MessageHandler handler) throws BagReaderException {
        for (Connection conn : myConnectionsByType.get(messageType)) {
            try (FileChannel channel = getChannel()) {
                MsgIterator iter = new MsgIterator(myChunkInfos, conn, channel);

                while (iter.hasNext()) {
                    boolean keepWorking = handler.process(iter.next(), conn);
                    if (!keepWorking) {
                        return;
                    }
                }

                return;
            }
            catch (IOException e) {
                throw new BagReaderException(e);
            }
        }
    }

    /**
     * Iterates through every message with the given type and passes it to the
     * handler object.  This processes ALL messages of that type, regardless of
     * which topic or connection they arrived on.  Messages are not guaranteed
     * to be processed in any particular order.
     * If {@link MessageHandler#process(MessageType, Connection)} return false, it will
     * cease processing immediately.
     *
     * @param messageType The type of message, e.g. "sensor_msgs/NavSatFix"
     * @param handler     An object that will process that message.
     * @throws BagReaderException If there is an error reading the bag.
     */
    public void forMessagesOfType(String messageType, MessageHandler handler) throws BagReaderException {
        for (Connection conn : myConnectionsByType.get(messageType)) {
            try (FileChannel channel = getChannel()) {
                MsgIterator iter = new MsgIterator(myChunkInfos, conn, channel);

                while (iter.hasNext()) {
                    boolean keepWorking = handler.process(iter.next(), conn);
                    if (!keepWorking) {
                        return;
                    }
                }
            }
            catch (IOException e) {
                throw new BagReaderException(e);
            }
        }
    }

    /**
     * Iterates through every message published on the given topic and passes it
     * to the handler object.  Messages are not guaranteed to be processed in
     * any particular order.
     * If {@link MessageHandler#process(MessageType, Connection)} return false, it will
     * cease processing immediately.
     *
     * @param topic   The topic, e.g. "/localization/gps"
     * @param handler An object that will process that message.
     * @throws BagReaderException If there is an error reading the bag.
     */
    public void forMessagesOnTopic(String topic, MessageHandler handler) throws BagReaderException {
        for (Connection conn : myConnectionsByTopic.get(topic)) {
            try (FileChannel channel = getChannel()) {
                MsgIterator iter = new MsgIterator(myChunkInfos, conn, channel);

                while (iter.hasNext()) {
                    boolean keepWorking = handler.process(iter.next(), conn);
                    if (!keepWorking) {
                        return;
                    }
                }
            }
            catch (IOException e) {
                throw new BagReaderException(e);
            }
        }
    }

    /**
     * Searches through every connection in the bag for one with the specified
     * message type and returns the first message on that connection.
     *
     * @param messageType The message type; e.g., "sensor_msgs/NavSatFix"
     * @return The first message found of that type, or null if none were found.
     * @throws BagReaderException If there was an error reading the bag.
     */
    public MessageType getFirstMessageOfType(String messageType) throws BagReaderException {
        for (Connection conn : myConnectionsByType.get(messageType)) {
            try (FileChannel channel = getChannel()) {
                MsgIterator iter = new MsgIterator(myChunkInfos, conn, channel);
                if (iter.hasNext()) {
                    return iter.next();
                }
            }
            catch (IOException e) {
                throw new BagReaderException(e);
            }
        }

        return null;
    }

    /**
     * Searches through every connection in the bag for one on the specified
     * topic and returns the first message on that topic.
     * NOTE: There is no guarantee that this message will be the first one
     * physically located in the bag file or the first one that was recorded
     * chronologically.  It's simply the first one we can find.
     *
     * @param topic The topic to search for, e.g. "/localization/gps"
     * @return The first message found on that topic, or null if none were found.
     * @throws BagReaderException If there was an error reading the bag.
     */
    public MessageType getFirstMessageOnTopic(String topic) throws BagReaderException {
        for (Connection conn : myConnectionsByTopic.get(topic)) {
            try (FileChannel channel = getChannel()) {
                MsgIterator iter = new MsgIterator(myChunkInfos, conn, channel);
                if (iter.hasNext()) {
                    return iter.next();
                }
            }
            catch (IOException e) {
                throw new BagReaderException(e);
            }
        }

        return null;
    }

    /**
     * Gets all of the different types of messages in the bag file.
     * The keys in the multimap will be the message type's name
     * (e. g., "gps_common/GPSFix") and the values will be all of the
     * MD5Sums that were found for messages of that type (e. g.,
     * "3db3d0a7bc53054c67c528af84710b70").
     * <p>
     * Yes, a bag file will <i>probably</i> only have a single MD5 for any
     * given message type, but there's nothing stopping it from having
     * different types on different connections....
     *
     * @return All of the messages in the bag file.
     */
    public Multimap<String, String> getMessageTypes() {
        Multimap<String, String> mtMap = HashMultimap.create();
        List<Connection> connections = getConnections();
        for (Connection connection : connections) {
            mtMap.put(connection.getType(), connection.getMd5sum());
        }

        return mtMap;
    }

    /**
     * Returns all of the topics in the bag file.  The list is sorted by name.
     *
     * @return A list of topics in the bag file.
     * @throws BagReaderException if there is a problem
     */
    public List<TopicInfo> getTopics() throws BagReaderException {
        Map<String, TopicInfo> topicNameMap = new HashMap<>();
        Map<Integer, TopicInfo> topicConnIdMap = new HashMap<>();

        for (Connection conn : getConnections()) {
            TopicInfo topic = topicNameMap.get(conn.getTopic());
            if (topic == null) {
                topic = new TopicInfo(conn.getTopic(), conn.getType(), conn.getMd5sum());
                topicNameMap.put(conn.getTopic(), topic);
            }
            if (!topicConnIdMap.containsKey(conn.getConnectionId())) {
                topicConnIdMap.put(conn.getConnectionId(), topic);
            }
            topic.incrementConnectionCount();
        }

        if (!myIndexes.isEmpty()) {
            for (IndexData index : myIndexes) {
                TopicInfo info = topicConnIdMap.get(index.getConnectionId());
                if (info == null) {
                    throw new BagReaderException("IndexData referred to a connection ID (" +
                                                         index.getConnectionId() +
                                                         ") that was not found in the connection data.");
                }
                info.addToMessageCount(index.getCount());
            }
        }
        else {
            for (ChunkInfo info : myChunkInfos) {
                for (ChunkInfo.ChunkConnection conn : info.getConnections()) {
                    TopicInfo topic = topicConnIdMap.get(conn.getConnectionId());
                    if (topic == null) {
                        throw new BagReaderException("ChunkInfo referred to a connection ID (" +
                                                             conn.getConnectionId() +
                                                             ") that was not found in the connection data.");
                    }
                    topic.addToMessageCount(conn.getMessageCount());
                }
            }
        }

        List<TopicInfo> list = Lists.newArrayList(topicNameMap.values());
        Collections.sort(list);

        return list;
    }

    /**
     * If any chunks are compressed, this will return the most common type of
     * compression used in this bag file (either "lz4" or "bz2").  If no
     * chunks are compressed, this will return "none".
     * This will iterate through all of the Chunk and ChunkInfo records in a
     * bag, so it might be a little slow.
     *
     * @return The dominant compression type, "bz2" or "lz4", or "none" if there is none.
     */
    public String getCompressionType() {
        long lz4Count = 0;
        long bz2Count = 0;

        // First, check all of the Chunk records we read.
        for (Chunk chunk : myChunks) {
            String compression = chunk.getCompression();
            if (compression.equals("bz2")) {
                bz2Count++;
            }
            else if (compression.equals("lz4")) {
                lz4Count++;
            }
        }

        // It's possible we may not have actually read any Chunk records, just
        // ChunkInfo records that contain the position of Chunks.  In that
        // case, we have to go look up the chunks and read them.
        List<Long> chunkPositions = Lists.newArrayListWithExpectedSize(myChunkInfos.size());
        for (ChunkInfo info : myChunkInfos) {
            chunkPositions.add(info.getChunkPos());
        }
        try (FileChannel channel = getChannel()) {
            for (Long chunkPos : chunkPositions) {
                Chunk chunk = new Chunk(recordAt(channel, chunkPos));
                String compression = chunk.getCompression();
                if (compression.equals("bz2")) {
                    bz2Count++;
                }
                else if (compression.equals("lz4")) {
                    lz4Count++;
                }
            }
        }
        catch (IOException | BagReaderException e) {
            myLogger.warn("Error reading data chunk", e);
        }

        if (lz4Count > bz2Count) {
            return "lz4";
        }
        else if (bz2Count > lz4Count && bz2Count != 0) {
            return "bz2";
        }
        else {
            return "none";
        }
    }

    /**
     * Counts how many messages are in this bag file.  If this bag file is indexed,
     * it counts how many are listed in the indices; otherwise, it iterates through
     * chunks and connections to count how many are in there.
     *
     * @return The number of messages in the bag file.
     */
    public long getMessageCount() {
        long count = 0;
        if (!myIndexes.isEmpty()) {
            for (IndexData index : myIndexes) {
                count += index.getCount();
            }
        }
        else {
            for (ChunkInfo info : myChunkInfos) {
                for (ChunkInfo.ChunkConnection conn : info.getConnections()) {
                    count += conn.getMessageCount();
                }
            }
        }
        return count;
    }

    /**
     * Indicates whether this bag file has any indexes.
     *
     * @return "true" if there are indexes, "false" otherwise.
     */
    public boolean isIndexed() {
        return !myIndexes.isEmpty();
    }

    /**
     * Gets a message on the given topic at a particular index.
     * <p>
     * Messages are sorted in the order they were written to the bag file,
     * which may not be the same as their chronological order.
     *
     * @param topic The topic to get a message from.
     * @param index The index of the message in the topic.
     * @return The message at that position in the bag.
<<<<<<< HEAD
     * @throws BagReaderException If there was an error reading the bag.
=======
     * @throws BagReaderException             If there was an error reading the bag.
>>>>>>> 95627e17
     * @throws ArrayIndexOutOfBoundsException If index is larger than the size of the index.
     */
    public MessageType getMessageOnTopicAtIndex(String topic,
                                                int index) throws BagReaderException {
        topic = topic.trim();
        List<MessageIndex> indexes = myMessageIndexesForTopics.get(topic);
        if (indexes == null) {
            generateIndexesForTopic(topic);
            indexes = myMessageIndexesForTopics.get(topic);
        }

        if (index >= indexes.size()) {
            throw new ArrayIndexOutOfBoundsException(index);
        }

        MessageType mt;
        try {
            Connection conn = myConnectionsByTopic.get(topic).iterator().next();
            mt = conn.getMessageCollection().getMessageType();
        }
        catch (UnknownMessageException e) {
            throw new BagReaderException(e);
        }

        try (FileChannel channel = getChannel()) {
            MessageIndex msgIndex = indexes.get(index);
            Record record = BagFile.recordAt(channel, msgIndex.fileIndex);
            ByteBufferChannel chunkChannel = new ByteBufferChannel(record.getData());
            Record message = BagFile.recordAt(chunkChannel, msgIndex.chunkIndex);
            mt.readMessage(message.getData().order(ByteOrder.LITTLE_ENDIAN));
        }
        catch (IOException e) {
            throw new BagReaderException(e);
        }

        return mt;
    }
/**
     * Gets a message at a particular index.
     *
     * Messages are sorted in the order they were written to the bag file, which
     * may not be the same as their chronological order.
     *
     * @param indexes the List of MessageIndex created by generateIndexesForTopic or generateIndexesForTopicList
     * @param index The index of the message in the topic.
     * @return The message at that position in the bag.
     * @throws BagReaderException If there was an error reading the bag.
     * @throws ArrayIndexOutOfBoundsException If index is larger than the size
     * of the index.
     */
    public MessageType getMessageFromIndex(List<MessageIndex> indexes,
            int index) throws BagReaderException {

        if (index >= indexes.size()) {
            throw new ArrayIndexOutOfBoundsException(index);
        }
        String topic=indexes.get(index).topic;
        MessageType mt;
        try {
            Connection conn = myConnectionsByTopic.get(topic).iterator().next();
            mt = conn.getMessageCollection().getMessageType();
        } catch (UnknownMessageException e) {
            throw new BagReaderException(e);
        }

        try (FileChannel channel = getChannel()) {
            MessageIndex msgIndex = indexes.get(index);
            Record record = BagFile.recordAt(channel, msgIndex.fileIndex);
            ByteBufferChannel chunkChannel = new ByteBufferChannel(record.getData());
            Record message = BagFile.recordAt(chunkChannel, msgIndex.chunkIndex);
            mt.readMessage(message.getData().order(ByteOrder.LITTLE_ENDIAN));
        } catch (IOException e) {
            throw new BagReaderException(e);
        }

        return mt;
    }

    /**
     * Gets a message at a particular index.
     * <p>
     * Messages are sorted in the order they were written to the bag file, which
     * may not be the same as their chronological order.
     *
     * @param indexes the List of MessageIndex created by generateIndexesForTopic or generateIndexesForTopicList
     * @param index   The index of the message in the topic.
     * @return The message at that position in the bag.
     * @throws BagReaderException             If there was an error reading the bag.
     * @throws ArrayIndexOutOfBoundsException If index is larger than the size
     *                                        of the index.
     */
    public MessageType getMessageFromIndex(List<MessageIndex> indexes,
                                           int index) throws BagReaderException {

        if (index >= indexes.size()) {
            throw new ArrayIndexOutOfBoundsException(index);
        }
        String topic = indexes.get(index).topic;
        MessageType mt;
        try {
            Connection conn = myConnectionsByTopic.get(topic).iterator().next();
            mt = conn.getMessageCollection().getMessageType();
        }
        catch (UnknownMessageException e) {
            throw new BagReaderException(e);
        }

        try (FileChannel channel = getChannel()) {
            MessageIndex msgIndex = indexes.get(index);
            Record record = BagFile.recordAt(channel, msgIndex.fileIndex);
            ByteBufferChannel chunkChannel = new ByteBufferChannel(record.getData());
            Record message = BagFile.recordAt(chunkChannel, msgIndex.chunkIndex);
            mt.readMessage(message.getData().order(ByteOrder.LITTLE_ENDIAN));
        }
        catch (IOException e) {
            throw new BagReaderException(e);
        }

        return mt;
    }

    /**
     * Bags are supposed to have Index Data chunks that provided a convenient
     * mechanism for finding the indexes of individual messages within chunks.
     * In practice, they usually do not have this, so we have to iterate through
     * chunks in order to find the positions of individual messages.
     * This method builds up a list of indices for a particular topic and stores
     * it so that we don't have to look through it every time we want to find
     * a message.
     *
     * @param topic The topic to generate indices for.
     * @return the index, which is sorted according to BagFile.MessageIndex#compareTo
     * @throws BagReaderException If there was an error reading the bag file.
     * @return the index, which is sorted according to BagFile.MessageIndex#compareTo
     */
    private List<MessageIndex> generateIndexesForTopic(String topic) throws BagReaderException {
        List<MessageIndex> msgIndexes = Lists.newArrayList();
        try (FileChannel channel = getChannel()) {
            for (Connection conn : myConnectionsByTopic.get(topic)) {
                for (ChunkInfo chunkInfo : myChunkInfosByConnectionId.get(conn.getConnectionId())) {
                    long chunkPos = chunkInfo.getChunkPos();

                    Record chunk = BagFile.recordAt(channel, chunkPos);
                    chunk.readData();
                    ByteBufferChannel chunkChannel = new ByteBufferChannel(chunk.getData());
                    while (chunkChannel.position() < chunkChannel.size()) {
                        long position = chunkChannel.position();
                        Record msg = new Record(chunkChannel);
                        msg.readData();
                        if (msg.getHeader().getType() == Record.RecordType.MESSAGE_DATA &&
<<<<<<< HEAD
                            msg.getHeader().getInt("conn") == conn.getConnectionId()) {
                            Timestamp t=msg.getHeader().getTimestamp("time");
                            msgIndexes.add(new MessageIndex(chunkPos, position, topic,t));
=======
                                msg.getHeader().getInt("conn") == conn.getConnectionId()) {
                            Timestamp t = msg.getHeader().getTimestamp("time");
                            msgIndexes.add(new MessageIndex(chunkPos, position, topic, t));
>>>>>>> 95627e17
                        }
                    }
                }
            }
        }
        catch (IOException e) {
            throw new BagReaderException(e);
        }

        Collections.sort(msgIndexes);
        myMessageIndexesForTopics.put(topic, msgIndexes);
        return msgIndexes;
    }

<<<<<<< HEAD
//    ProgressMonitor progressMonitor=null;
    
=======
>>>>>>> 95627e17
    /**
     * Bags are supposed to have Index Data chunks that provided a convenient
     * mechanism for finding the indexes of individual messages within chunks.
     * In practice, they usually do not have this, so we have to iterate through
     * chunks in order to find the positions of individual messages.
     * This method builds up a list of indices for a list of topics and stores
     * it in Timestamp order (or fileIndex/chunkIndex order)
     * so that we don't have to look through it every time we want to find
     * a message.
     * <p>
     * If showProgressMonitor is true, then a caller can run generating the index on a background SwingWorker
     * thread. The SwingWorker progress is updated and the user can cancel the operation by using the ProgressMonitor Cancel button.
     * If the operation is canceled, an InterruptedException is generated.
<<<<<<< HEAD
     * 
     * @param topics The topics to generate indices for.
     * @param progressMonitor if non-null, progressMonitor is called with setProgress updates.
     * If a caller run the task in a SwingWorker thread that can 
     * pop up a progress monitor on the root container window if the task takes a long time.
     * 
     * @throws BagReaderException If there was an error reading the bag file.
     * @return the index, which is sorted according to Timestamp
     * @throws java.lang.InterruptedException if the operation is canceled via the ProgressMonitor
     * @see com.github.swrirobotics.bags.reader.BagFile.MessageIndex#compareTo(com.github.swrirobotics.bags.reader.BagFile.MessageIndex) 
     */
    public List<MessageIndex> generateIndexesForTopicList(List<String> topics, ProgressMonitor progressMonitor) throws BagReaderException, InterruptedException {
        int totalNumChunks = 0, currentTotalChunkNum=0; // used for progressMonitor
=======
     *
     * @param topics          The topics to generate indices for.
     * @param progressMonitor if non-null, progressMonitor is called with setProgress updates.
     *                        If a caller run the task in a SwingWorker thread that can
     *                        pop up a progress monitor on the root container window if the task takes a long time.
     * @return the index, which is sorted according to Timestamp
     * @throws BagReaderException             If there was an error reading the bag file.
     * @throws java.lang.InterruptedException if the operation is canceled via the ProgressMonitor
     * @see com.github.swrirobotics.bags.reader.BagFile.MessageIndex#compareTo(com.github.swrirobotics.bags.reader.BagFile.MessageIndex)
     */
    public List<MessageIndex> generateIndexesForTopicList(List<String> topics, ProgressMonitor progressMonitor) throws BagReaderException, InterruptedException {
        int totalNumChunks = 0, currentTotalChunkNum = 0; // used for progressMonitor
>>>>>>> 95627e17
        if (progressMonitor != null) {
            for (String topic : topics) {
                Collection<Connection> connList = myConnectionsByTopic.get(topic);
                for (Connection conn : connList) {
                    Collection<ChunkInfo> chunkColl = myChunkInfosByConnectionId.get(conn.getConnectionId());
                    totalNumChunks += chunkColl.size();
                }
            }
            progressMonitor.setMinimum(0);
            progressMonitor.setMaximum(totalNumChunks);
<<<<<<< HEAD
            if(progressMonitor.isCanceled()){
=======
            if (progressMonitor.isCanceled()) {
>>>>>>> 95627e17
                throw new InterruptedException();
            }
        }
        List<MessageIndex> msgIndexes = Lists.newArrayList();
        try (FileChannel channel = getChannel()) {
            for (String topic : topics) {
<<<<<<< HEAD
                if(progressMonitor!=null) {
                    progressMonitor.setNote("generating index for topic "+topic);
                }
                myLogger.info("generating index for topic "+topic);
                List<MessageIndex> msgIndex = Lists.newArrayList();
                int connNum=0;
                Collection<Connection> connList=myConnectionsByTopic.get(topic);
                int numConns=connList.size();
                for (Connection conn : connList ) {
                    myLogger.info("\tConnection "+conn+" ("+connNum+"/"+numConns+")");
                    connNum++;
                    Collection<ChunkInfo> chunkColl=myChunkInfosByConnectionId.get(conn.getConnectionId());
                    int chunkNum=0;
                    int numChunks=chunkColl.size();
                    for (ChunkInfo chunkInfo : chunkColl) {
                        long chunkPos = chunkInfo.getChunkPos();
                        if(chunkNum%500==0) {
                            myLogger.info("\t\tChunk "+chunkNum+"/"+numChunks);
                        }
                        chunkNum++;
                        if(progressMonitor!=null){
                            if(progressMonitor.isCanceled()) {
=======
                if (progressMonitor != null) {
                    progressMonitor.setNote("generating index for topic " + topic);
                }
                myLogger.info("generating index for topic " + topic);
                List<MessageIndex> msgIndex = Lists.newArrayList();
                int connNum = 0;
                Collection<Connection> connList = myConnectionsByTopic.get(topic);
                int numConns = connList.size();
                for (Connection conn : connList) {
                    myLogger.info("\tConnection " + conn + " (" + connNum + "/" + numConns + ")");
                    connNum++;
                    Collection<ChunkInfo> chunkColl = myChunkInfosByConnectionId.get(conn.getConnectionId());
                    int chunkNum = 0;
                    int numChunks = chunkColl.size();
                    for (ChunkInfo chunkInfo : chunkColl) {
                        long chunkPos = chunkInfo.getChunkPos();
                        if (chunkNum % 500 == 0) {
                            myLogger.info("\t\tChunk " + chunkNum + "/" + numChunks);
                        }
                        chunkNum++;
                        if (progressMonitor != null) {
                            if (progressMonitor.isCanceled()) {
>>>>>>> 95627e17
                                progressMonitor.setNote("canceling");
                                throw new InterruptedException("canceled indexing");
                            }
                            progressMonitor.setProgress(currentTotalChunkNum++);
                        }
                        Record chunk = BagFile.recordAt(channel, chunkPos);
                        chunk.readData();
                        ByteBufferChannel chunkChannel = new ByteBufferChannel(chunk.getData());
                        while (chunkChannel.position() < chunkChannel.size()) {
                            long position = chunkChannel.position();
                            Record msg = new Record(chunkChannel);
                            msg.readData();
                            if (msg.getHeader().getType() == Record.RecordType.MESSAGE_DATA
                                    && msg.getHeader().getInt("conn") == conn.getConnectionId()) {
<<<<<<< HEAD
                                Timestamp t=msg.getHeader().getTimestamp("time");
                                msgIndex.add(new MessageIndex(chunkPos, position, topic,t));
=======
                                Timestamp t = msg.getHeader().getTimestamp("time");
                                msgIndex.add(new MessageIndex(chunkPos, position, topic, t));
>>>>>>> 95627e17
                            }
                        }
                    }
                }
                myMessageIndexesForTopics.put(topic, msgIndex);
                msgIndexes.addAll(msgIndex);
            }
<<<<<<< HEAD
        } catch (IOException e) {
            throw new BagReaderException(e);
        }

        myLogger.info("sorting combined index with "+msgIndexes.size()+" messages");
=======
        }
        catch (IOException e) {
            throw new BagReaderException(e);
        }

        myLogger.info("sorting combined index with " + msgIndexes.size() + " messages");
>>>>>>> 95627e17
        if (progressMonitor != null) {
            if (progressMonitor.isCanceled()) {
                throw new InterruptedException("canceled sorting index");
            }
            progressMonitor.setNote("sorting index");
            progressMonitor.setProgress(totalNumChunks);
        }
        Collections.sort(msgIndexes); // sort all messages by Timestamp
<<<<<<< HEAD
         if(progressMonitor!=null){
=======
        if (progressMonitor != null) {
>>>>>>> 95627e17
            progressMonitor.setNote("done sorting");
        }
        return msgIndexes;
    }

    /**
     * Checks whether or not the input channel is open and pointing at the beginning
     * of a V2.0 ROS bag file.  Throws an exception if it's not.
     *
     * @param myInput A byte channel that should be tested.
     * @throws BagReaderException If the byte channel is not at the beginning of a V2.0 bag file.
     */
    private void verifyBagFile(ReadableByteChannel myInput) throws BagReaderException {
        ByteBuffer buffer = ByteBuffer.allocate(13);
        int bytesRead;
        try {
            bytesRead = myInput.read(buffer);
        }
        catch (IOException e) {
            throw new BagReaderException(e);
        }
        if (bytesRead != 13) {
            throw new BagReaderException("Expected to read 13 bytes but only got " + bytesRead + ".");
        }

        String line = new String(buffer.array());
        if (!"#ROSBAG V2.0\n".equals(line)) {
            throw new BagReaderException("File did not start with the proper ROSBAG header.  " +
                                                 "Actual first 13 bytes: [" + line + "]");
        }
    }

    private boolean hasNext(SeekableByteChannel input) throws BagReaderException {
        try {
            return input.position() < input.size();
        }
        catch (IOException e) {
            throw new BagReaderException("Unable to count remaining bytes.");
        }
    }


    /**
     * Creates a new {@link Record} starting at a particular location in an input stream.
     * After this method is done, the position of the byte channel will be set to index.
     *
     * @param input The byte channel to get the record from.
     * @param index The index in the byte channel the record starts at.
     * @return A new record from that particular position.
     * @throws BagReaderException
     */
    static public Record recordAt(SeekableByteChannel input, long index) throws BagReaderException {
        try {
            input.position(index);
            return new Record(input);
        }
        catch (IOException e) {
            throw new BagReaderException("Unable to seek to position: " + index +"; caught exception "+e);
        }
    }

    /**
     * Generates a hash that acts as a fingerprint for this bag file.
     * <p>
     * Sometimes you'd like to be able to compare two bag files to determine if
     * they're identical.  Doing a byte-for-byte comparison or comparing MD5 sums
     * of bag files can be very slow for large bags.  This method generates a
     * hash that should be about as reliable as an MD5 sum of the entire bag file
     * but is much faster.
     * <p>
     * It does so by hashing data found in records throughout the file; it does
     * not compare the actual data inside data chunks.  In practice, this should
     * be good enough to uniquely identify any bag files generated in the real
     * world, and it will even uniquely identify bag files that have the same data
     * but have been reindexed or reordered.  It will not uniquely identify bag
     * files that have exactly the same record and header structure but differing
     * data inside their chunks.  I don't think that will ever happen unless
     * somebody manually crafts a bag file with differing chunks.
     * Please don't do that.
     *
     * @return An MD5 hash that can be used to uniquely identify this bag file.
     * @throws BagReaderException
     */
    public String getUniqueIdentifier() throws BagReaderException {
        MessageDigest digest = DigestUtils.getMd5Digest();

        if (myBagHeader == null) {
            read();
        }

        digest.update(Ints.toByteArray(myBagHeader.getChunkCount()));
        digest.update(Ints.toByteArray(myBagHeader.getConnCount()));
        digest.update(Longs.toByteArray(myBagHeader.getIndexPos()));

        for (Chunk chunk : getChunks()) {
            digest.update(chunk.getCompression().getBytes());
            digest.update(Ints.toByteArray(chunk.getSize()));
        }

        for (Connection conn : getConnections()) {
            if (conn.getCallerId() != null) {
                digest.update(conn.getCallerId().getBytes());
            }
            digest.update(Ints.toByteArray(conn.getConnectionId()));
            digest.update(conn.getMd5sum().getBytes());
            digest.update(conn.getTopic().getBytes());
            digest.update(conn.getMessageDefinition().getBytes());
        }

        for (MessageData data : getMessages()) {
            digest.update(Ints.toByteArray(data.getConnectionId()));
            digest.update(Longs.toByteArray(data.getTime().getTime()));
        }

        for (IndexData indexData : getIndexes()) {
            digest.update(Ints.toByteArray(indexData.getConnectionId()));
            digest.update(Ints.toByteArray(indexData.getCount()));
            for (IndexData.Index index : indexData.getIndexes()) {
                digest.update(Longs.toByteArray(index.getTime().getTime()));
                digest.update(Ints.toByteArray(index.getOffset()));
            }
        }

        for (ChunkInfo chunk : getChunkInfos()) {
            digest.update(Longs.toByteArray(chunk.getChunkPos()));
            digest.update(Ints.toByteArray(chunk.getCount()));
            digest.update(Longs.toByteArray(chunk.getEndTime().getTime()));
            digest.update(Longs.toByteArray(chunk.getStartTime().getTime()));
            for (ChunkInfo.ChunkConnection conn : chunk.getConnections()) {
                digest.update(Ints.toByteArray(conn.getConnectionId()));
                digest.update(Ints.toByteArray(conn.getMessageCount()));
            }
        }

        StringBuilder builder = new StringBuilder();

        byte[] md5sum = digest.digest();
        for (byte b : md5sum) {
            builder.append(Integer.toHexString((b & 0xFF) | 0x100).substring(1, 3));
        }

        return builder.toString();
    }

    /**
     * Reads all of the records in a bag file into this object.
     * This method must be called before attempting to extract any data from
     * the bag file.  {@link BagReader#readFile(File)} and {@link BagReader#readFile(String)}
     * will automatically do that for you; if you create a BagFile using
     * {@link #BagFile(String)}, you must manually call this.
     * This will only read a bag file once.  Successive calls to this method
     * will have no effect.
     *
     * @throws BagReaderException
     */
    public void read() throws BagReaderException {
        if (myBagHeader != null) {
            return;
        }

        try (FileChannel input = getChannel()) {
            verifyBagFile(input);

            while (hasNext(input)) {
                Record record = new Record(input);
                switch (record.getHeader().getType()) {
                    case BAG_HEADER:
                        this.myBagHeader = new BagHeader(record);
                        if (this.getBagHeader().getIndexPos() == 0) {
                            throw new BagReaderException(
                                    "Unable to read bag header; reindex the bag file.");
                        }
                        input.position(this.getBagHeader().getIndexPos());
                        break;
                    case CHUNK:
                        myPreviousChunk = new Chunk(record);
                        this.getChunks().add(myPreviousChunk);
                        break;
                    case CONNECTION:
                        record.setConnectionHeader(new Header(record.getData()));
                        this.addConnection(new Connection(record));
                        break;
                    case MESSAGE_DATA:
                        this.getMessages().add(new MessageData(record));
                        break;
                    case INDEX_DATA:
                        if (myPreviousChunk == null) {
                            throw new BagReaderException(
                                    "No chunk found for index at position " + input.position());
                        }
                        this.getIndexes().add(new IndexData(record, myPreviousChunk));
                        break;
                    case CHUNK_INFO:
                        this.addChunkInfo(new ChunkInfo(record));
                        break;
                    default:
                        throw new BagReaderException("Unknown header type.");
                }
            }
        }
        catch (IOException e) {
            throw new BagReaderException(e);
        }

        for (ChunkInfo info : this.myChunkInfos) {
            this.myStartTime = minTimestamp(this.myStartTime, info.getStartTime());
            this.myStartTime = minTimestamp(this.myStartTime, info.getEndTime());
            this.myEndTime = maxTimestamp(this.myEndTime, info.getStartTime());
            this.myEndTime = maxTimestamp(this.myEndTime, info.getEndTime());
        }

        for (IndexData indexData : this.myIndexes) {
            for (IndexData.Index index : indexData.getIndexes()) {
                this.myStartTime = minTimestamp(this.myStartTime, index.getTime());
                this.myEndTime = maxTimestamp(this.myEndTime, index.getTime());
            }
        }

        if (this.getStartTime() != null &&
                this.getEndTime() != null &&
                this.getStartTime().getTime() != 0 &&
                this.getEndTime().getTime() != 0) {
            this.myDurationS = ((double) (this.getEndTime().getTime() - this.getStartTime().getTime())) / 1000.0;
        }
        else {
            myLogger.warn("No chunk info records found; start and end time are unknown.");

            myLogger.warn("Record type counts:" +
                                  "\n  Header: " + (this.getBagHeader() == null ? 0 : 1) +
                                  "\n  Chunk: " + this.getChunks().size() +
                                  "\n  Connection: " + this.getConnections().size() +
                                  "\n  Message Data: " + this.getMessages().size() +
                                  "\n  Index Data: " + this.getIndexes().size() +
                                  "\n  Chunk Info: " + this.getChunkInfos().size());
        }

        if (this.getBagHeader().getChunkCount() !=
                (this.getChunks().size() + this.getChunkInfos().size()) ||
                this.getBagHeader().getConnCount() != this.getConnections().size()) {
            String errorMsg = "Expected " + this.getBagHeader().getChunkCount() +
                    " chunks and " + this.getBagHeader().getConnCount() +
                    " connections, but got " +
                    (this.getChunks().size() + this.getChunkInfos().size()) + " and " +
                    this.getConnections().size() + ".  This is ok if the file " +
                    "is in the middle of being written to disk, otherwise the bag " +
                    "may be corrupt.";
            myLogger.warn(errorMsg);
            throw new BagReaderException(errorMsg);
        }
    }

    /**
     * Compares two timestamps and returns the smallest value.  If one value is
     * null, it will return the other value.
     *
     * @param left  First timestamp to compare.
     * @param right Second timestamp to compare.
     * @return The smallest value.
     */
    private static Timestamp minTimestamp(Timestamp left, Timestamp right) {
        if (left == null) {
            return right;
        }
        if (right == null) {
            return left;
        }
        if (left.compareTo(right) < 0) {
            return left;
        }
        return right;
    }

    /**
     * Compares two timestamps and returns the largest value.  If one value is
     * null, it will return the other value.
     *
     * @param left  First timestamp to compare.
     * @param right Second timestamp to compare.
     * @return The largest value.
     */
    private static Timestamp maxTimestamp(Timestamp left, Timestamp right) {
        if (left == null) {
            return right;
        }
        if (right == null) {
            return left;
        }
        if (left.compareTo(right) > 0) {
            return left;
        }
        return right;
    }

    /**
     * Prints a block of text listing various bits of metadata about a bag
     * including its duration, start and end times, size, number of messages,
     * and the number of different message types and topics used.  It's fairly
     * similar to the output of "rosbag info ..."
     *
     * @throws BagReaderException
     */
    public void printInfo() throws BagReaderException {
        myLogger.info("Version:     " + this.getVersion());
        myLogger.info("Compression: " + this.getCompressionType());
        myLogger.info("Duration:    " + this.getDurationS() + "s");
        myLogger.info("Start:       " + (this.getStartTime() == null ?
                "Unknown" : (this.getStartTime().toString() + " (" + this.getStartTime().getTime() + ")")));
        myLogger.info("End:         " + (this.getEndTime() == null ?
                "Unknown" : (this.getEndTime().toString() + " (" + this.getEndTime().getTime() + ")")));
        myLogger.info("Size:        " +
                              (((double) this.getPath().toFile().length()) / 1024.0) + " MB");
        myLogger.info("Messages:    " + this.getMessageCount());
        myLogger.info("Types:");
        for (Map.Entry<String, String> entry : this.getMessageTypes().entries()) {
            myLogger.info("  " + entry.getKey() + " \t\t[" + entry.getValue() + "]");
        }
        myLogger.info("Topics:");
        for (TopicInfo topic : this.getTopics()) {
            myLogger.info("  " + topic.getName() + " \t\t" + topic.getMessageCount() +
                                  " msgs \t: " + topic.getMessageType() + " \t" +
                                  (topic.getConnectionCount() > 1 ? ("(" + topic.getConnectionCount() + " connections)") : ""));
        }
    }
}<|MERGE_RESOLUTION|>--- conflicted
+++ resolved
@@ -92,29 +92,16 @@
 
     private static final Logger myLogger = LoggerFactory.getLogger(BagFile.class);
 
-<<<<<<< HEAD
-    /** An index entry for one message, which includes topic and Timestamp if available */
+    /**
+     * An index entry for one message, which includes topic and Timestamp if available
+     */
     public static class MessageIndex implements Comparable<MessageIndex>, Serializable {
         private static final long serialVersionUID = 0L;
-=======
-    /**
-     * An index entry for one message, which includes topic and Timestamp if available
-     */
-    public static class MessageIndex implements Comparable<MessageIndex> {
->>>>>>> 95627e17
         public long fileIndex;
         public long chunkIndex;
         public String topic;
         public Timestamp timestamp;
 
-<<<<<<< HEAD
-        /** Constructs a new MessageIndex
-         * 
-         * @param fileIndex the index in the file
-         * @param chunkIndex the index of the chunk
-         * @param topic the topic of the message (needed for reading it)
-         * @param timestamp the timestamp, if it available, used for sorting the index
-=======
         /**
          * Constructs a new MessageIndex
          *
@@ -122,19 +109,10 @@
          * @param chunkIndex the index of the chunk
          * @param topic      the topic of the message (needed for reading it)
          * @param timestamp  the timestamp, if it available, used for sorting the index
->>>>>>> 95627e17
          */
         public MessageIndex(long fileIndex, long chunkIndex, String topic, Timestamp timestamp) {
             this.fileIndex = fileIndex;
             this.chunkIndex = chunkIndex;
-<<<<<<< HEAD
-            this.topic=topic;
-            this.timestamp=timestamp;
-        }
-
-        /** Returns comparison of Timestamp if it is not null, otherwise by fileIndex, then chunkIndex
-         * 
-=======
             this.topic = topic;
             this.timestamp = timestamp;
         }
@@ -142,33 +120,21 @@
         /**
          * Returns comparison of Timestamp if it is not null, otherwise by fileIndex, then chunkIndex
          *
->>>>>>> 95627e17
          * @param o the MessageIndex to compare to
          * @return result
          */
         @Override
         public int compareTo(MessageIndex o) {
-<<<<<<< HEAD
-            if (timestamp == null || o.timestamp==null) {
+            if (timestamp == null || o.timestamp == null) {
                 int result = Long.compare(fileIndex, o.fileIndex);
                 if (result != 0) {
                     return result;
-                } else {
-                    return Long.compare(chunkIndex, o.chunkIndex);
-                }
-            } else {
-=======
-            if (timestamp == null) {
-                int result = Long.compare(fileIndex, o.fileIndex);
-                if (result != 0) {
-                    return result;
                 }
                 else {
                     return Long.compare(chunkIndex, o.chunkIndex);
                 }
             }
             else {
->>>>>>> 95627e17
                 return timestamp.compareTo(o.timestamp);
             }
         }
@@ -665,11 +631,7 @@
      * @param topic The topic to get a message from.
      * @param index The index of the message in the topic.
      * @return The message at that position in the bag.
-<<<<<<< HEAD
-     * @throws BagReaderException If there was an error reading the bag.
-=======
      * @throws BagReaderException             If there was an error reading the bag.
->>>>>>> 95627e17
      * @throws ArrayIndexOutOfBoundsException If index is larger than the size of the index.
      */
     public MessageType getMessageOnTopicAtIndex(String topic,
@@ -820,15 +782,9 @@
                         Record msg = new Record(chunkChannel);
                         msg.readData();
                         if (msg.getHeader().getType() == Record.RecordType.MESSAGE_DATA &&
-<<<<<<< HEAD
-                            msg.getHeader().getInt("conn") == conn.getConnectionId()) {
-                            Timestamp t=msg.getHeader().getTimestamp("time");
-                            msgIndexes.add(new MessageIndex(chunkPos, position, topic,t));
-=======
                                 msg.getHeader().getInt("conn") == conn.getConnectionId()) {
                             Timestamp t = msg.getHeader().getTimestamp("time");
                             msgIndexes.add(new MessageIndex(chunkPos, position, topic, t));
->>>>>>> 95627e17
                         }
                     }
                 }
@@ -843,11 +799,6 @@
         return msgIndexes;
     }
 
-<<<<<<< HEAD
-//    ProgressMonitor progressMonitor=null;
-    
-=======
->>>>>>> 95627e17
     /**
      * Bags are supposed to have Index Data chunks that provided a convenient
      * mechanism for finding the indexes of individual messages within chunks.
@@ -861,21 +812,6 @@
      * If showProgressMonitor is true, then a caller can run generating the index on a background SwingWorker
      * thread. The SwingWorker progress is updated and the user can cancel the operation by using the ProgressMonitor Cancel button.
      * If the operation is canceled, an InterruptedException is generated.
-<<<<<<< HEAD
-     * 
-     * @param topics The topics to generate indices for.
-     * @param progressMonitor if non-null, progressMonitor is called with setProgress updates.
-     * If a caller run the task in a SwingWorker thread that can 
-     * pop up a progress monitor on the root container window if the task takes a long time.
-     * 
-     * @throws BagReaderException If there was an error reading the bag file.
-     * @return the index, which is sorted according to Timestamp
-     * @throws java.lang.InterruptedException if the operation is canceled via the ProgressMonitor
-     * @see com.github.swrirobotics.bags.reader.BagFile.MessageIndex#compareTo(com.github.swrirobotics.bags.reader.BagFile.MessageIndex) 
-     */
-    public List<MessageIndex> generateIndexesForTopicList(List<String> topics, ProgressMonitor progressMonitor) throws BagReaderException, InterruptedException {
-        int totalNumChunks = 0, currentTotalChunkNum=0; // used for progressMonitor
-=======
      *
      * @param topics          The topics to generate indices for.
      * @param progressMonitor if non-null, progressMonitor is called with setProgress updates.
@@ -888,7 +824,6 @@
      */
     public List<MessageIndex> generateIndexesForTopicList(List<String> topics, ProgressMonitor progressMonitor) throws BagReaderException, InterruptedException {
         int totalNumChunks = 0, currentTotalChunkNum = 0; // used for progressMonitor
->>>>>>> 95627e17
         if (progressMonitor != null) {
             for (String topic : topics) {
                 Collection<Connection> connList = myConnectionsByTopic.get(topic);
@@ -899,41 +834,13 @@
             }
             progressMonitor.setMinimum(0);
             progressMonitor.setMaximum(totalNumChunks);
-<<<<<<< HEAD
-            if(progressMonitor.isCanceled()){
-=======
             if (progressMonitor.isCanceled()) {
->>>>>>> 95627e17
                 throw new InterruptedException();
             }
         }
         List<MessageIndex> msgIndexes = Lists.newArrayList();
         try (FileChannel channel = getChannel()) {
             for (String topic : topics) {
-<<<<<<< HEAD
-                if(progressMonitor!=null) {
-                    progressMonitor.setNote("generating index for topic "+topic);
-                }
-                myLogger.info("generating index for topic "+topic);
-                List<MessageIndex> msgIndex = Lists.newArrayList();
-                int connNum=0;
-                Collection<Connection> connList=myConnectionsByTopic.get(topic);
-                int numConns=connList.size();
-                for (Connection conn : connList ) {
-                    myLogger.info("\tConnection "+conn+" ("+connNum+"/"+numConns+")");
-                    connNum++;
-                    Collection<ChunkInfo> chunkColl=myChunkInfosByConnectionId.get(conn.getConnectionId());
-                    int chunkNum=0;
-                    int numChunks=chunkColl.size();
-                    for (ChunkInfo chunkInfo : chunkColl) {
-                        long chunkPos = chunkInfo.getChunkPos();
-                        if(chunkNum%500==0) {
-                            myLogger.info("\t\tChunk "+chunkNum+"/"+numChunks);
-                        }
-                        chunkNum++;
-                        if(progressMonitor!=null){
-                            if(progressMonitor.isCanceled()) {
-=======
                 if (progressMonitor != null) {
                     progressMonitor.setNote("generating index for topic " + topic);
                 }
@@ -956,7 +863,6 @@
                         chunkNum++;
                         if (progressMonitor != null) {
                             if (progressMonitor.isCanceled()) {
->>>>>>> 95627e17
                                 progressMonitor.setNote("canceling");
                                 throw new InterruptedException("canceled indexing");
                             }
@@ -971,13 +877,8 @@
                             msg.readData();
                             if (msg.getHeader().getType() == Record.RecordType.MESSAGE_DATA
                                     && msg.getHeader().getInt("conn") == conn.getConnectionId()) {
-<<<<<<< HEAD
-                                Timestamp t=msg.getHeader().getTimestamp("time");
-                                msgIndex.add(new MessageIndex(chunkPos, position, topic,t));
-=======
                                 Timestamp t = msg.getHeader().getTimestamp("time");
                                 msgIndex.add(new MessageIndex(chunkPos, position, topic, t));
->>>>>>> 95627e17
                             }
                         }
                     }
@@ -985,20 +886,12 @@
                 myMessageIndexesForTopics.put(topic, msgIndex);
                 msgIndexes.addAll(msgIndex);
             }
-<<<<<<< HEAD
-        } catch (IOException e) {
-            throw new BagReaderException(e);
-        }
-
-        myLogger.info("sorting combined index with "+msgIndexes.size()+" messages");
-=======
         }
         catch (IOException e) {
             throw new BagReaderException(e);
         }
 
         myLogger.info("sorting combined index with " + msgIndexes.size() + " messages");
->>>>>>> 95627e17
         if (progressMonitor != null) {
             if (progressMonitor.isCanceled()) {
                 throw new InterruptedException("canceled sorting index");
@@ -1007,11 +900,7 @@
             progressMonitor.setProgress(totalNumChunks);
         }
         Collections.sort(msgIndexes); // sort all messages by Timestamp
-<<<<<<< HEAD
-         if(progressMonitor!=null){
-=======
         if (progressMonitor != null) {
->>>>>>> 95627e17
             progressMonitor.setNote("done sorting");
         }
         return msgIndexes;
